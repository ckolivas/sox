--- conflicted
+++ resolved
@@ -2540,10 +2540,7 @@
   sox_format_handler_t const * handler = sox_find_format(name, sox_false);
   if (handler) {
     sox_format_t format, * ft = &format;
-<<<<<<< HEAD
-=======
     lsx_debug("Looking for a default device: trying format `%s'", name);
->>>>>>> c97d3bb1
     memset(ft, 0, sizeof(*ft));
     ft->filename = (char *)device_name(name);
     ft->priv = lsx_calloc(1, handler->priv_size);
@@ -2561,7 +2558,6 @@
 {
   /* Default audio driver type in order of preference: */
   if (!f->filetype) f->filetype = getenv("AUDIODRIVER");
-<<<<<<< HEAD
   if (!f->filetype) f->filetype = try_device("coreaudio");
   if (!f->filetype) f->filetype = try_device("pulseaudio");
   if (!f->filetype) f->filetype = try_device("alsa");
@@ -2571,17 +2567,6 @@
   if (!f->filetype) f->filetype = try_device("sunau");
   if (!f->filetype && file_count) /*!rec*/
     f->filetype = try_device("ao");
-=======
-  if (!f->filetype && sox_find_format("coreaudio", sox_false)) f->filetype = "coreaudio";
-  if (!f->filetype) f->filetype = try_device("pulseaudio");
-  if (!f->filetype && sox_find_format("alsa", sox_false)) f->filetype = "alsa";
-  if (!f->filetype && sox_find_format("waveaudio" , sox_false)) f->filetype = "waveaudio";
-  if (!f->filetype && sox_find_format("sndio", sox_false)) f->filetype = "sndio";
-  if (!f->filetype && sox_find_format("oss" , sox_false)) f->filetype = "oss";
-  if (!f->filetype && sox_find_format("sunau",sox_false)) f->filetype = "sunau";
-  if (!f->filetype && sox_find_format("ao"  , sox_false) && file_count) /*!rec*/
-    f->filetype = "ao";
->>>>>>> c97d3bb1
 
   if (!f->filetype) {
     lsx_fail("Sorry, there is no default audio device configured");
